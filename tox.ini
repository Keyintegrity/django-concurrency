[tox]
envlist =
    p27d14pg,p27d15pg,p27d16pg,p27d17pg,p27dtrunkpg,p27d16mysql,p33d16pg

[flake8]
max-complexity = 12
max-line-length = 160
exclude = .tox,migrations,.git,docs,diff_match_patch.py, deploy/**,settings
ignore = E501,E401,W391,E128,E261

[pytest]
norecursedirs = data .tox concurrency
addopts =
        -vvv
<<<<<<< HEAD
=======
        -p no:sugar
>>>>>>> 17313330
        -p no:xdist
        -p no:pep8
        --tb=short
        --capture=no

python_files=tests/test_*.py
pep8ignore = * ALL
markers =
    functional: mark a test as functional

[testenv]
whitelist_externals = make
                      /bin/sh
                      /usr/bin/mysql
                      /usr/bin/psql
changedir={toxinidir}
setenv =
    PYTHONPATH = {toxinidir}/demo
deps =
    -r{toxinidir}/requirements.pip

commands =
    make init-db ci
    #make init-db ci -f {toxinidir}/Makefile

[testenv:docs]
commands =
    make docs -f {toxinidir}/Makefile
setenv =
    DJANGO=1.4.x


[testenv:p27d14pg]
basepython = python2.7
setenv =
    DJANGO=1.4.x

[testenv:p27d15pg]
basepython = python2.7
setenv =
    DJANGO=1.5.x

[testenv:p27d16pg]
basepython = python2.7
setenv =
    DJANGO=1.6.x

[testenv:p27d17pg]
basepython = python2.7
setenv =
    DJANGO=1.7.x

[testenv:p27dtrunkpg]
basepython = python2.7
setenv =
    DJANGO=dev

[testenv:p32d16pg]
basepython = python3.2
setenv =
    DJANGO=1.6.x

[testenv:p33d16pg]
basepython = python3.3
setenv =
    DJANGO=1.6.x

[testenv:p27d16mysql]
basepython = python2.7
setenv =
    DJANGO=1.6.x
    DBENGINE=mysql<|MERGE_RESOLUTION|>--- conflicted
+++ resolved
@@ -12,10 +12,7 @@
 norecursedirs = data .tox concurrency
 addopts =
         -vvv
-<<<<<<< HEAD
-=======
         -p no:sugar
->>>>>>> 17313330
         -p no:xdist
         -p no:pep8
         --tb=short
