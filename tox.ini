--- conflicted
+++ resolved
@@ -1,10 +1,6 @@
 [tox]
 envlist = py{27}-d{18,19,110,111}-{pg,sqlite,mysql},
-<<<<<<< HEAD
-          py{34,35,36}-d{18,19,110,111}-{pg,sqlite}
-=======
           py{34,35,36}-d{18,19,110,111}-{pg,sqlite, mysql}
->>>>>>> a40eee31
           pypy-d{18,19,110,111}-{pg,sqlite}
 
 [pytest]
