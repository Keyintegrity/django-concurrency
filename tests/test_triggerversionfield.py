# -*- coding: utf-8 -*-
<<<<<<< HEAD
=======
from django.core.signals import request_started
from django.db import IntegrityError, connections, connection

>>>>>>> a40eee31
import mock
import pytest
from django.core.signals import request_started
from django.db import IntegrityError, connection, connections

from demo.models import TriggerConcurrentModel
# Register an event to reset saved queries when a Django request is started.
from demo.util import nextname

from concurrency.exceptions import RecordModifiedError
from concurrency.utils import refetch


def reset_queries(**kwargs):
    for conn in connections.all():
        conn.queries = []


class CaptureQueriesContext(object):
    """
    Context manager that captures queries executed by the specified connection.
    """

    def __init__(self, connection):
        self.connection = connection

    def __iter__(self):
        return iter(self.captured_queries)

    def __getitem__(self, index):
        return self.captured_queries[index]

    def __len__(self):
        return len(self.captured_queries)

    @property
    def captured_queries(self):
        return self.connection.queries[self.initial_queries:self.final_queries]

    def __enter__(self):
        self.use_debug_cursor = self.connection.use_debug_cursor
        self.connection.use_debug_cursor = True
        self.initial_queries = len(self.connection.queries)
        self.final_queries = None
        request_started.disconnect(reset_queries)
        return self

    def __exit__(self, exc_type, exc_value, traceback):
        self.connection.use_debug_cursor = self.use_debug_cursor
        request_started.connect(reset_queries)
        if exc_type is not None:
            return
        self.final_queries = len(self.connection.queries)


@pytest.mark.django_db
def test_trigger_external_update():
    instance = TriggerConcurrentModel()
    assert instance.pk is None
    assert instance.version == 0

    instance.save()
    assert instance.version == 1
    with connection.cursor() as c:
        c.execute("UPDATE {} SET username='aaa' WHERE id='{}'".format(instance._meta.db_table, instance.pk))
    obj = refetch(instance)
    assert obj.version == 2


@pytest.mark.django_db
def test_trigger_external_create():
    with connection.cursor() as c:
        c.execute("INSERT INTO {} (username, count, cm_version_id) VALUES ('abc', 1, -1)".format(
            TriggerConcurrentModel._meta.db_table))
    instance = TriggerConcurrentModel.objects.get(username='abc')
    obj = refetch(instance)
    assert obj.version == -1


@pytest.mark.django_db
def test_trigger():
    instance = TriggerConcurrentModel()
    assert instance.pk is None
    assert instance.version == 0

    instance.username = next(nextname)
    instance.save()  # insert
    instance = refetch(instance)
    assert instance.version == 1

    instance.username = next(nextname)
    instance.save()  # update
    assert instance.version == 2

    instance.username = next(nextname)
    instance.save()  # update
    assert instance.version == 3

    instance.username = next(nextname)
    instance.save(refetch=True)  # update
    assert instance.version == 4

    copy = refetch(instance)
    copy.save()

    with pytest.raises(RecordModifiedError):
        instance.save()


@pytest.mark.django_db
def test_trigger_do_not_increase_version_if_error():
    instance = TriggerConcurrentModel()
    assert instance.pk is None
    assert instance.version == 0
    with mock.patch('demo.models.TriggerConcurrentModel.save', side_effect=IntegrityError):
        with pytest.raises(IntegrityError):
            instance.save()

    assert instance.version == 0<|MERGE_RESOLUTION|>--- conflicted
+++ resolved
@@ -1,15 +1,9 @@
 # -*- coding: utf-8 -*-
-<<<<<<< HEAD
-=======
 from django.core.signals import request_started
 from django.db import IntegrityError, connections, connection
 
->>>>>>> a40eee31
 import mock
 import pytest
-from django.core.signals import request_started
-from django.db import IntegrityError, connection, connections
-
 from demo.models import TriggerConcurrentModel
 # Register an event to reset saved queries when a Django request is started.
 from demo.util import nextname
