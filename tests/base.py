import django
from django.utils import timezone
import pytest
from django.test import TransactionTestCase
from django.contrib.auth.models import User
from django_webtest import WebTestMixin
from tests.admin import admin_register_models

SENTINEL = '**concurrent_update**'

from concurrency.api import apply_concurrency_check
from django.contrib.auth.models import Permission
from concurrency.fields import IntegerVersionField

apply_concurrency_check(Permission, 'version', IntegerVersionField)

<<<<<<< HEAD
DJANGO_TRUNK = django.VERSION[:2] >= (1,7)

=======
DJANGO_TRUNK = django.VERSION[:2] >= (1, 8)
>>>>>>> 17313330

win32only = pytest.mark.skipif("sys.platform != 'win32'")

skipIfDjangoVersion = lambda v: pytest.mark.skipif(django.VERSION[:2] >= v,
                                                   reason="Skip if django>={}".format(v))


class AdminTestCase(WebTestMixin, TransactionTestCase):
    urls = 'tests.urls'

    def setUp(self):
        super(AdminTestCase, self).setUp()

        self.user, __ = User.objects.get_or_create(is_superuser=True,
                                                   is_staff=True,
                                                   is_active=True,
                                                   last_login=timezone.now(),
                                                   email='sax@example.com',
                                                   username='sax')
        # self.user = G(User, is_superuser=True,
        #                                            is_staff=True,
        #                                            is_active=True,
        #                                            email='sax@example.com',
        #                                            username='sax')
        admin_register_models()<|MERGE_RESOLUTION|>--- conflicted
+++ resolved
@@ -1,5 +1,4 @@
 import django
-from django.utils import timezone
 import pytest
 from django.test import TransactionTestCase
 from django.contrib.auth.models import User
@@ -14,12 +13,7 @@
 
 apply_concurrency_check(Permission, 'version', IntegerVersionField)
 
-<<<<<<< HEAD
-DJANGO_TRUNK = django.VERSION[:2] >= (1,7)
-
-=======
 DJANGO_TRUNK = django.VERSION[:2] >= (1, 8)
->>>>>>> 17313330
 
 win32only = pytest.mark.skipif("sys.platform != 'win32'")
 
@@ -39,9 +33,42 @@
                                                    last_login=timezone.now(),
                                                    email='sax@example.com',
                                                    username='sax')
-        # self.user = G(User, is_superuser=True,
-        #                                            is_staff=True,
-        #                                            is_active=True,
-        #                                            email='sax@example.com',
-        #                                            username='sax')
-        admin_register_models()+        admin_register_models()
+
+
+# class DjangoAdminTestCase(TransactionTestCase):
+#     urls = 'concurrency.tests.urls'
+#     MIDDLEWARE_CLASSES = global_settings.MIDDLEWARE_CLASSES
+#     AUTHENTICATION_BACKENDS = global_settings.AUTHENTICATION_BACKENDS
+#
+#     def setUp(self):
+#         super(DjangoAdminTestCase, self).setUp()
+#         self.sett = self.settings(
+#             #INSTALLED_APPS=INSTALLED_APPS,
+#             MIDDLEWARE_CLASSES=self.MIDDLEWARE_CLASSES,
+#             AUTHENTICATION_BACKENDS=self.AUTHENTICATION_BACKENDS,
+#             PASSWORD_HASHERS=('django.contrib.auth.hashers.MD5PasswordHasher',),  # fastest hasher
+#             STATIC_URL='/static/',
+#             SOUTH_TESTS_MIGRATE=False,
+#             TEMPLATE_DIRS=(os.path.join(os.path.dirname(__file__), 'templates'),))
+#         self.sett.enable()
+#         django.core.management._commands = None  # reset commands cache
+#         django.core.management.call_command('syncdb', verbosity=0)
+#
+#         # admin_register(TestModel0)
+#         # admin_register(TestModel1, TestModel1Admin)
+#
+#         self.user, __ = User.objects.get_or_create(username='sax',
+#                                                    is_active=True,
+#                                                    is_staff=True,
+#                                                    is_superuser=True)
+#         self.user.set_password('123')
+#         self.user.save()
+#         self.client.login(username=self.user.username, password='123')
+#         # self.target, __ = TestModel0.objects.get_or_create(username='aaa')
+#         # self.target1, __ = TestModel1.objects.get_or_create(username='bbb')
+#
+#     def tearDown(self):
+#         super(DjangoAdminTestCase, self).tearDown()
+#         self.sett.disable()
+#         # admin_unregister(TestModel0, TestModel1)