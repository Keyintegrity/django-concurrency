# -*- coding: utf-8 -*-
from tests.base import AdminTestCase, SENTINEL, skipIfDjangoVersion
from tests.models import SimpleConcurrentModel
from tests.util import unique_id


class TestAdminActions(AdminTestCase):
    def _create_conflict(self, pk):
        u = SimpleConcurrentModel.objects.get(pk=pk)
        u.username = SENTINEL
        u.save()

    def test_dummy_action(self):
        id = next(unique_id)
        SimpleConcurrentModel.objects.get_or_create(pk=id)
        res = self.app.get('/admin/', user='sax')

        res = res.click('^SimpleConcurrentModels')
        assert 'SimpleConcurrentModel #%s' % id in res  # sanity check

        self._create_conflict(id)

        form = res.forms['changelist-form']
        form['action'].value = 'dummy_action'
        sel = form.get('_selected_action', index=0)
        sel.checked = True
        res = form.submit().follow()

        self.assertIn('SimpleConcurrentModel #%s' % id, res)
        self.assertIn('**concurrent_update**', res)
        self.assertNotIn('**action_update**', res)

<<<<<<< HEAD
    @skipIfDjangoVersion((1,7))
=======
    @skipIfDjangoVersion((1, 7))
>>>>>>> 17313330
    def test_delete_allowed_if_no_updates(self):
        id = next(unique_id)
        SimpleConcurrentModel.objects.get_or_create(pk=id)
        res = self.app.get('/admin/', user='sax')
        res = res.click('^SimpleConcurrentModels')
        assert 'SimpleConcurrentModel #%s' % id in res  # sanity check

        form = res.forms['changelist-form']
        form['action'].value = 'delete_selected'
        sel = form.get('_selected_action', index=0)
        sel.checked = True

        res = form.submit()
        assert 'Are you sure?' in res
        assert 'SimpleConcurrentModel #%s' % id in res
        res = res.form.submit()
        assert 'SimpleConcurrentModel #%s' % id not in res

    def test_delete_not_allowed_if_updates(self):
        id = next(unique_id)

        SimpleConcurrentModel.objects.get_or_create(pk=id)
        res = self.app.get('/admin/', user='sax')
        res = res.click('^SimpleConcurrentModels')
        assert 'SimpleConcurrentModel #%s' % id in res  # sanity check

        self._create_conflict(id)

        form = res.forms['changelist-form']
        form['action'].value = 'delete_selected'
        sel = form.get('_selected_action', index=0)
        sel.checked = True
        res = form.submit().follow()
        self.assertIn('One or more record were updated', res)<|MERGE_RESOLUTION|>--- conflicted
+++ resolved
@@ -30,11 +30,7 @@
         self.assertIn('**concurrent_update**', res)
         self.assertNotIn('**action_update**', res)
 
-<<<<<<< HEAD
-    @skipIfDjangoVersion((1,7))
-=======
     @skipIfDjangoVersion((1, 7))
->>>>>>> 17313330
     def test_delete_allowed_if_no_updates(self):
         id = next(unique_id)
         SimpleConcurrentModel.objects.get_or_create(pk=id)
