--- conflicted
+++ resolved
@@ -21,10 +21,6 @@
                   'concurrency',
                   'tests']
 
-<<<<<<< HEAD
-MIDDLEWARE_CLASSES = ('django.middleware.common.CommonMiddleware',
-                      'django.middleware.csrf.CsrfViewMiddleware')
-=======
 SOUTH_MIGRATION_MODULES = {
     'tests': 'tests.south_migrations',
 }
@@ -42,7 +38,6 @@
     'django.contrib.messages.middleware.MessageMiddleware',
     'django.middleware.clickjacking.XFrameOptionsMiddleware',
 )
->>>>>>> 17313330
 
 TEMPLATE_DIRS = ['tests/templates']
 
