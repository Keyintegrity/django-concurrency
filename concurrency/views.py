# -*- coding: utf-8 -*-
<<<<<<< HEAD
=======

>>>>>>> d609c670
from django.utils.translation import ugettext as _
from django.http import HttpResponse
from django.template import loader
from django.template.base import TemplateDoesNotExist, Template
from django.template.context import RequestContext
from concurrency.exceptions import RecordModifiedError

from concurrency.exceptions import RecordModifiedError

class ConflictResponse(HttpResponse):
    status_code = 409


handler409 = 'concurrency.views.conflict'


def callback(target, *args, **kwargs):
<<<<<<< HEAD
    raise RecordModifiedError(_('Record has been modified or no version value passed'),
                                          target=target)
=======
    raise RecordModifiedError(_('Record has been modified'), target=target)
>>>>>>> d609c670


def conflict(request, target=None, template_name='409.html'):
    """
    409 error handler.

    Templates: `409.html`
    Context:
    `target` : The model to save
    `saved` : The object stored in the db that produce the
               conflict or None if not found (ie. deleted)
    `request_path` : The path of the requested URL (e.g., '/app/pages/bad_page/')

    """
    try:
        template = loader.get_template(template_name)
    except TemplateDoesNotExist:
        template = Template(
            '<h1>Conflict</h1>'
            '<p>The request was unsuccessful due to a conflict. '
            'The object changed during the transaction.</p>')
    try:
        saved = target.__class__._default_manager.get(pk=target.pk)
    except target.__class__.DoesNotExist:
        saved = None
    ctx = RequestContext(request, {'target': target,
                                   'saved': saved,
                                   'request_path': request.path})
    return ConflictResponse(template.render(ctx))<|MERGE_RESOLUTION|>--- conflicted
+++ resolved
@@ -1,8 +1,5 @@
 # -*- coding: utf-8 -*-
-<<<<<<< HEAD
-=======
 
->>>>>>> d609c670
 from django.utils.translation import ugettext as _
 from django.http import HttpResponse
 from django.template import loader
@@ -10,7 +7,6 @@
 from django.template.context import RequestContext
 from concurrency.exceptions import RecordModifiedError
 
-from concurrency.exceptions import RecordModifiedError
 
 class ConflictResponse(HttpResponse):
     status_code = 409
@@ -20,12 +16,7 @@
 
 
 def callback(target, *args, **kwargs):
-<<<<<<< HEAD
-    raise RecordModifiedError(_('Record has been modified or no version value passed'),
-                                          target=target)
-=======
     raise RecordModifiedError(_('Record has been modified'), target=target)
->>>>>>> d609c670
 
 
 def conflict(request, target=None, template_name='409.html'):
