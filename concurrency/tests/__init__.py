--- conflicted
+++ resolved
@@ -5,21 +5,9 @@
 from concurrency.tests.test_api import ConcurrencyTestApi  # NOQA
 from concurrency.tests.test_policy import TestPolicy  # NOQA
 
-<<<<<<< HEAD
-from concurrency.tests.admin_edit import TestAdminEdit, TestConcurrentModelAdmin  # NOQA
-from concurrency.tests.admin_list_editable import TestListEditable, TestListEditableWithNoActions  # NOQA
-from concurrency.tests.admin_actions import TestAdminActions  # NOQA
-from concurrency.tests.triggers import TriggerVersionFieldTest  # NOQA
-
-try:
-    from concurrency.tests.south_test import *  # NOQA
-except ImportError:
-    pass
-=======
 from concurrency.tests.test_admin_edit import TestAdminEdit, TestConcurrentModelAdmin  # NOQA
 from concurrency.tests.test_admin_list_editable import TestListEditable, TestListEditableWithNoActions  # NOQA
 from concurrency.tests.test_admin_actions import TestAdminActions  # NOQA
 from concurrency.tests.test_issues import *  # NOQA
 from concurrency.tests.test_south import *  # NOQA
-from concurrency.tests.test_concurrencymetainfo import *  # NOQA
->>>>>>> 755d9251
+from concurrency.tests.test_concurrencymetainfo import *  # NOQA