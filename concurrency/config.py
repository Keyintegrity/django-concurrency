from __future__ import absolute_import, unicode_literals
import warnings
from django.core.exceptions import ImproperlyConfigured
from django.core.urlresolvers import get_callable
from django.db.models import Model
from django.utils import six
from django.test.signals import setting_changed


# List Editable Policy
# 0 do not save updated records, save others, show message to the user
# 1 abort whole transaction

CONCURRENCY_LIST_EDITABLE_POLICY_SILENT = 1
CONCURRENCY_LIST_EDITABLE_POLICY_ABORT_ALL = 2
CONCURRENCY_POLICY_RAISE = 4
# CONCURRENCY_POLICY_CALLBACK = 8

LIST_EDITABLE_POLICIES = [CONCURRENCY_LIST_EDITABLE_POLICY_SILENT, CONCURRENCY_LIST_EDITABLE_POLICY_ABORT_ALL]


class AppSettings(object):
    """
    Class to manage application related settings
    How to use:

    >>> from django.conf import settings
    >>> settings.APP_OVERRIDE = 'overridden'
    >>> settings.MYAPP_CALLBACK = 100
    >>> class MySettings(AppSettings):
    ...     defaults = {'ENTRY1': 'abc', 'ENTRY2': 123, 'OVERRIDE': None, 'CALLBACK':10}
    ...     def set_CALLBACK(self, value):
    ...         setattr(self, 'CALLBACK', value*2)

    >>> conf = MySettings("APP")
    >>> conf.ENTRY1, settings.APP_ENTRY1
    ('abc', 'abc')
    >>> conf.OVERRIDE, settings.APP_OVERRIDE
    ('overridden', 'overridden')

    >>> conf = MySettings("MYAPP")
    >>> conf.ENTRY2, settings.MYAPP_ENTRY2
    (123, 123)
    >>> conf = MySettings("MYAPP")
    >>> conf.CALLBACK
    200

    """
    defaults = {
        'ENABLED': True,
        'SANITY_CHECK': False,
<<<<<<< HEAD
=======
        'PROTOCOL': 1,
>>>>>>> d609c670
        'FIELD_SIGNER': 'concurrency.forms.VersionFieldSigner',
        'POLICY': CONCURRENCY_LIST_EDITABLE_POLICY_SILENT,
        'CALLBACK': 'concurrency.views.callback',
        'USE_SELECT_FOR_UPDATE': True,
        'HANDLER409': 'concurrency.views.conflict'}

    def __init__(self, prefix):
        """
        Loads our settings from django.conf.settings, applying defaults for any
        that are omitted.
        """
        self.prefix = prefix
        from django.conf import settings
        if hasattr(settings, 'CONCURRENCY_SANITY_CHECK'):
            warnings.warn('Starting from concurrency 0.7 `CONCURRENCY_SANITY_CHECK` has no effect and will be removed in 0.8')

        if hasattr(settings, 'CONCURRENCY_SANITY_CHECK'):
            warnings.warn(
                'Starting from concurrency 0.7 `CONCURRENCY_SANITY_CHECK` has no effect and will be removed in 0.8')
        if hasattr(Model, '_do_update'):
            self.defaults['PROTOCOL'] = 2

        for name, default in self.defaults.items():
            if name != 'SANITY_CHECK':
                prefix_name = (self.prefix + '_' + name).upper()
                value = getattr(settings, prefix_name, default)
                self._set_attr(prefix_name, value)
                setattr(settings, prefix_name, value)
                setting_changed.send(self.__class__, setting=prefix_name, value=value, enter=True)

        setting_changed.connect(self._handler)

    def _set_attr(self, prefix_name, value):
        name = prefix_name[len(self.prefix) + 1:]
        if name == 'CALLBACK':
            if isinstance(value, six.string_types):
                func = get_callable(value)
            elif callable(value):
                func = value
            else:
                raise ImproperlyConfigured("`CALLBACK` must be a callable or a fullpath to callable")
            self._callback = func

        setattr(self, name, value)

    def _handler(self, sender, setting, value, **kwargs):
        """
            handler for ``setting_changed`` signal.

        @see :ref:`django:setting-changed`_
        """
        if setting.startswith(self.prefix):
            self._set_attr(setting, value)


conf = AppSettings('CONCURRENCY')<|MERGE_RESOLUTION|>--- conflicted
+++ resolved
@@ -1,8 +1,6 @@
 from __future__ import absolute_import, unicode_literals
-import warnings
 from django.core.exceptions import ImproperlyConfigured
 from django.core.urlresolvers import get_callable
-from django.db.models import Model
 from django.utils import six
 from django.test.signals import setting_changed
 
@@ -14,8 +12,9 @@
 CONCURRENCY_LIST_EDITABLE_POLICY_SILENT = 1
 CONCURRENCY_LIST_EDITABLE_POLICY_ABORT_ALL = 2
 CONCURRENCY_POLICY_RAISE = 4
-# CONCURRENCY_POLICY_CALLBACK = 8
+CONCURRENCY_POLICY_CALLBACK = 8
 
+CONFLICTS_POLICIES = [CONCURRENCY_POLICY_RAISE, CONCURRENCY_POLICY_CALLBACK]
 LIST_EDITABLE_POLICIES = [CONCURRENCY_LIST_EDITABLE_POLICY_SILENT, CONCURRENCY_LIST_EDITABLE_POLICY_ABORT_ALL]
 
 
@@ -49,10 +48,7 @@
     defaults = {
         'ENABLED': True,
         'SANITY_CHECK': False,
-<<<<<<< HEAD
-=======
         'PROTOCOL': 1,
->>>>>>> d609c670
         'FIELD_SIGNER': 'concurrency.forms.VersionFieldSigner',
         'POLICY': CONCURRENCY_LIST_EDITABLE_POLICY_SILENT,
         'CALLBACK': 'concurrency.views.callback',
@@ -66,8 +62,6 @@
         """
         self.prefix = prefix
         from django.conf import settings
-        if hasattr(settings, 'CONCURRENCY_SANITY_CHECK'):
-            warnings.warn('Starting from concurrency 0.7 `CONCURRENCY_SANITY_CHECK` has no effect and will be removed in 0.8')
 
         if hasattr(settings, 'CONCURRENCY_SANITY_CHECK'):
             warnings.warn(
@@ -84,6 +78,17 @@
                 setting_changed.send(self.__class__, setting=prefix_name, value=value, enter=True)
 
         setting_changed.connect(self._handler)
+
+    # def _check_config(self):
+    #     list_editable_policy = self.POLICY | sum(LIST_EDITABLE_POLICIES)
+    #     if list_editable_policy == sum(LIST_EDITABLE_POLICIES):
+    #         raise ImproperlyConfigured("Invalid value for `CONCURRENCY_POLICY`: "
+    #                                    "Use only one of `CONCURRENCY_LIST_EDITABLE_*` flags")
+    #
+    #     conflict_policy = self.POLICY | sum(CONFLICTS_POLICIES)
+    #     if conflict_policy == sum(CONFLICTS_POLICIES):
+    #         raise ImproperlyConfigured("Invalid value for `CONCURRENCY_POLICY`: "
+    #                                    "Use only one of `CONCURRENCY_POLICY_*` flags")
 
     def _set_attr(self, prefix_name, value):
         name = prefix_name[len(self.prefix) + 1:]
