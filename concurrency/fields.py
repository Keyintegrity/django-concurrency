import time
import copy
import logging
from functools import update_wrapper
from django.utils.translation import ugettext_lazy as _
from django.db.models.fields import Field
from django.db.models.signals import class_prepared, post_syncdb

from concurrency import forms
from concurrency.config import conf
from concurrency.core import ConcurrencyOptions, _wrap_model_save
<<<<<<< HEAD
from concurrency.api import get_revision_of_object
=======
from concurrency.api import get_revision_of_object, disable_concurrency

>>>>>>> d609c670

logger = logging.getLogger(__name__)

OFFSET = int(time.mktime((2000, 1, 1, 0, 0, 0, 0, 0, 0)))


def class_prepared_concurrency_handler(sender, **kwargs):
    if hasattr(sender, '_concurrencymeta'):
        origin = getattr(sender._concurrencymeta._base, '_concurrencymeta')
        local = copy.deepcopy(origin)
        setattr(sender, '_concurrencymeta', local)

        if hasattr(sender, 'ConcurrencyMeta'):
            sender._concurrencymeta.enabled = getattr(sender.ConcurrencyMeta, 'enabled')

        if not (sender._concurrencymeta._manually):
            _wrap_model_save(sender)

        setattr(sender, 'get_concurrency_version', get_revision_of_object)
    else:
        logger.debug('Skipped concurrency for %s' % sender)


def post_syncdb_concurrency_handler(sender, **kwargs):
    from django.db import connection

    if hasattr(connection.creation, '_create_trigger'):
        while _TRIGGERS:
            field = _TRIGGERS.pop()
            connection.creation._create_trigger(field)


class_prepared.connect(class_prepared_concurrency_handler, dispatch_uid='class_prepared_concurrency_handler')
post_syncdb.connect(post_syncdb_concurrency_handler, dispatch_uid='post_syncdb_concurrency_handler')

_TRIGGERS = []


class VersionField(Field):
    """ Base class """

    def __init__(self, **kwargs):
        self.manually = kwargs.pop('manually', False)

        verbose_name = kwargs.get('verbose_name', None)
        name = kwargs.get('name', None)
        db_tablespace = kwargs.get('db_tablespace', None)
        db_column = kwargs.get('db_column', None)
        help_text = kwargs.get('help_text', _('record revision number'))

        super(VersionField, self).__init__(verbose_name, name, editable=True,
                                           help_text=help_text, null=False, blank=False,
                                           default=0,
                                           db_tablespace=db_tablespace, db_column=db_column)

    def get_default(self):
        return 1

    def get_internal_type(self):
        return "BigIntegerField"

    def to_python(self, value):
        return int(value)

    def validate(self, value, model_instance):
        pass

    def formfield(self, **kwargs):
        kwargs['form_class'] = self.form_class
        kwargs['widget'] = forms.VersionField.widget
        return super(VersionField, self).formfield(**kwargs)

    def contribute_to_class(self, cls, name, virtual_only=False):
        super(VersionField, self).contribute_to_class(cls, name)
        if hasattr(cls, '_concurrencymeta'):
            return
        setattr(cls, '_concurrencymeta', ConcurrencyOptions())
        cls._concurrencymeta._field = self
        cls._concurrencymeta._base = cls
        cls._concurrencymeta._manually = self.manually

    def _set_version_value(self, model_instance, value):
        setattr(model_instance, self.attname, int(value))

<<<<<<< HEAD
    def _do_update(self, base_qs, using, pk_val, values, update_fields):

        if not values:
            return update_fields is not None or base_qs.filter(pk=pk_val, ).exists()
        else:
            return base_qs.filter(pk=pk_val)._update(values) > 0
=======
    def pre_save(self, model_instance, add):
        if conf.PROTOCOL >= 2:
            if add:
                value = self._get_next_version(model_instance)
                self._set_version_value(model_instance, value)
            return getattr(model_instance, self.attname)
        value = self._get_next_version(model_instance)
        self._set_version_value(model_instance, value)
        return value

    @staticmethod
    def _wrap_save(func):
        from concurrency.api import concurrency_check

        def inner(self, force_insert=False, force_update=False, using=None, **kwargs):
            if self._concurrencymeta.enabled:
                concurrency_check(self, force_insert, force_update, using, **kwargs)
            return func(self, force_insert, force_update, using, **kwargs)

        return update_wrapper(inner, func)

    def _wrap_save_base(self, func):
        def _save_base(model_instance, raw=False, force_insert=False,
                       force_update=False, using=None, update_fields=None):
            if force_insert:
                with disable_concurrency(model_instance):
                    return func(model_instance, raw, force_insert, force_update, using, update_fields)
            return func(model_instance, raw, force_insert, force_update, using, update_fields)

        return update_wrapper(_save_base, func)

    def _wrap_do_update(self, func):
        def _do_update(model_instance, base_qs, using, pk_val, values, update_fields, forced_update):
            version_field = model_instance._concurrencymeta._field
            old_version = get_revision_of_object(model_instance)

            if not version_field.model._meta.abstract:
                if version_field.model is not base_qs.model:
                    return func(model_instance, base_qs, using, pk_val, values, update_fields, forced_update)

            for i, (field, _1, value) in enumerate(values):
                if field == version_field:
                    new_version = field._get_next_version(model_instance)
                    values[i] = (field, _1, new_version)
                    field._set_version_value(model_instance, new_version)
                    break

            if values:
                if model_instance._concurrencymeta.enabled:
                    filter_kwargs = {'pk': pk_val, version_field.attname: old_version}
                    updated = base_qs.filter(**filter_kwargs)._update(values) >= 1
                    if not updated:
                        version_field._set_version_value(model_instance, old_version)
                        updated = conf._callback(model_instance)
                else:
                    filter_kwargs = {'pk': pk_val}
                    updated = base_qs.filter(**filter_kwargs)._update(values) >= 1
            else:
                updated = base_qs.filter(pk=pk_val).exists()

            return updated

        return update_wrapper(_do_update, func)
>>>>>>> d609c670


class IntegerVersionField(VersionField):
    """
        Version Field that returns a "unique" version number for the record.

        The version number is produced using time.time() * 1000000, to get the benefits
        of microsecond if the system clock provides them.

    """
    form_class = forms.VersionField

    # def get_internal_type(self):
    #     return "BigIntegerField"

    def _get_next_version(self, model_instance):
        old_value = getattr(model_instance, self.attname, 0)
        return max(int(old_value) + 1, (int(time.time() * 1000000) - OFFSET))

    # def pre_save(self, model_instance, add):
    #     if conf.PROTOCOL >= 2:
    #         if add:
    #             value = self._get_next_version(model_instance)
    #             self._set_version_value(model_instance, value)
    #         return getattr(model_instance, self.attname)
    #
    #     value = self._get_next_version(model_instance)
    #     self._set_version_value(model_instance, value)
    #     return value

    # @staticmethod
    # def _wrap_save(func):
    #     from concurrency.api import concurrency_check
    #
    #     def inner(self, force_insert=False, force_update=False, using=None, **kwargs):
    #         if self._concurrencymeta.enabled:
    #             concurrency_check(self, force_insert, force_update, using, **kwargs)
    #         return func(self, force_insert, force_update, using, **kwargs)
    #
    #     return update_wrapper(inner, func)

    @staticmethod
    def _wrap_save(func):
        from concurrency.api import concurrency_check

        def inner(self, force_insert=False, force_update=False, using=None, **kwargs):
            if self._concurrencymeta.enabled:
                concurrency_check(self, force_insert, force_update, using, **kwargs)
            return func(self, force_insert, force_update, using, **kwargs)

        return update_wrapper(inner, func)

class AutoIncVersionField(VersionField):
    """
        Version Field increment the revision number each commit

    """
    form_class = forms.VersionField

    # def get_internal_type(self):
    #     return "BigIntegerField"

    def _get_next_version(self, model_instance):
        return int(getattr(model_instance, self.attname, 0)) + 1

    # def pre_save(self, model_instance, add):
    #     if conf.PROTOCOL >= 2:
    #         if add:
    #             value = self._get_next_version(model_instance)
    #             self._set_version_value(model_instance, value)
    #         return getattr(model_instance, self.attname)
    #     value = self._get_next_version(model_instance)
    #     self._set_version_value(model_instance, value)
    #     return value

    # @staticmethod
    # def _wrap_save(func):
    #     from concurrency.api import concurrency_check
    #
    #     def inner(self, force_insert=False, force_update=False, using=None, **kwargs):
    #         if self._concurrencymeta.enabled:
    #             concurrency_check(self, force_insert, force_update, using, **kwargs)
    #         return func(self, force_insert, force_update, using, **kwargs)
    #
    #     return update_wrapper(inner, func)

    @staticmethod
    def _wrap_save(func):
        from concurrency.api import concurrency_check

        def inner(self, force_insert=False, force_update=False, using=None, **kwargs):
            if self._concurrencymeta.enabled:
                concurrency_check(self, force_insert, force_update, using, **kwargs)
            return func(self, force_insert, force_update, using, **kwargs)

        return update_wrapper(inner, func)


class TriggerVersionField(VersionField):
    """
        Version Field increment the revision number each commit

    """
    form_class = forms.VersionField

    def get_internal_type(self):
        return "BigIntegerField"

    def contribute_to_class(self, cls, name, virtual_only=False):
        _TRIGGERS.append(self)
        super(TriggerVersionField, self).contribute_to_class(cls, name)

    @staticmethod
    def _wrap_save(original_save):
        from concurrency.api import concurrency_check

        def inner(self, force_insert=False, force_update=False, using=None, **kwargs):
            if self._concurrencymeta.enabled:
                concurrency_check(self, force_insert, force_update, using, **kwargs)

            original_save(self, force_insert, force_update, using, **kwargs)
            #reload version
            c = self.__class__._base_manager.get(pk=self.pk, version__gt=self.version)
            print 222, c.version, self.version
            setattr(self, self._concurrencymeta._field.name, get_revision_of_object(c))

        return update_wrapper(inner, original_save)

try:
    from south.modelsinspector import add_introspection_rules

    rules = [
        (
            (IntegerVersionField, AutoIncVersionField, TriggerVersionField),
            [], {"verbose_name": ["verbose_name", {"default": None}],
                 "name": ["name", {"default": None}],
                 "help_text": ["help_text", {"default": ''}],
                 "db_column": ["db_column", {"default": None}],
                 "db_tablespace": ["db_tablespace", {"default": None}],
                 "default": ["default", {"default": 0}],
                 "manually": ["manually", {"default": False}]})
    ]

    add_introspection_rules(rules, [r"^concurrency\.fields\.IntegerVersionField",
                                    r"^concurrency\.fields\.AutoIncVersionField"])
except ImportError as e:
    from django.conf import settings

    if 'south' in settings.INSTALLED_APPS:
        raise e<|MERGE_RESOLUTION|>--- conflicted
+++ resolved
@@ -4,17 +4,13 @@
 from functools import update_wrapper
 from django.utils.translation import ugettext_lazy as _
 from django.db.models.fields import Field
-from django.db.models.signals import class_prepared, post_syncdb
+from django.db.models.signals import class_prepared
 
 from concurrency import forms
 from concurrency.config import conf
 from concurrency.core import ConcurrencyOptions, _wrap_model_save
-<<<<<<< HEAD
-from concurrency.api import get_revision_of_object
-=======
 from concurrency.api import get_revision_of_object, disable_concurrency
 
->>>>>>> d609c670
 
 logger = logging.getLogger(__name__)
 
@@ -38,19 +34,7 @@
         logger.debug('Skipped concurrency for %s' % sender)
 
 
-def post_syncdb_concurrency_handler(sender, **kwargs):
-    from django.db import connection
-
-    if hasattr(connection.creation, '_create_trigger'):
-        while _TRIGGERS:
-            field = _TRIGGERS.pop()
-            connection.creation._create_trigger(field)
-
-
 class_prepared.connect(class_prepared_concurrency_handler, dispatch_uid='class_prepared_concurrency_handler')
-post_syncdb.connect(post_syncdb_concurrency_handler, dispatch_uid='post_syncdb_concurrency_handler')
-
-_TRIGGERS = []
 
 
 class VersionField(Field):
@@ -99,14 +83,6 @@
     def _set_version_value(self, model_instance, value):
         setattr(model_instance, self.attname, int(value))
 
-<<<<<<< HEAD
-    def _do_update(self, base_qs, using, pk_val, values, update_fields):
-
-        if not values:
-            return update_fields is not None or base_qs.filter(pk=pk_val, ).exists()
-        else:
-            return base_qs.filter(pk=pk_val)._update(values) > 0
-=======
     def pre_save(self, model_instance, add):
         if conf.PROTOCOL >= 2:
             if add:
@@ -170,7 +146,6 @@
             return updated
 
         return update_wrapper(_do_update, func)
->>>>>>> d609c670
 
 
 class IntegerVersionField(VersionField):
@@ -212,16 +187,6 @@
     #
     #     return update_wrapper(inner, func)
 
-    @staticmethod
-    def _wrap_save(func):
-        from concurrency.api import concurrency_check
-
-        def inner(self, force_insert=False, force_update=False, using=None, **kwargs):
-            if self._concurrencymeta.enabled:
-                concurrency_check(self, force_insert, force_update, using, **kwargs)
-            return func(self, force_insert, force_update, using, **kwargs)
-
-        return update_wrapper(inner, func)
 
 class AutoIncVersionField(VersionField):
     """
@@ -257,54 +222,13 @@
     #
     #     return update_wrapper(inner, func)
 
-    @staticmethod
-    def _wrap_save(func):
-        from concurrency.api import concurrency_check
-
-        def inner(self, force_insert=False, force_update=False, using=None, **kwargs):
-            if self._concurrencymeta.enabled:
-                concurrency_check(self, force_insert, force_update, using, **kwargs)
-            return func(self, force_insert, force_update, using, **kwargs)
-
-        return update_wrapper(inner, func)
-
-
-class TriggerVersionField(VersionField):
-    """
-        Version Field increment the revision number each commit
-
-    """
-    form_class = forms.VersionField
-
-    def get_internal_type(self):
-        return "BigIntegerField"
-
-    def contribute_to_class(self, cls, name, virtual_only=False):
-        _TRIGGERS.append(self)
-        super(TriggerVersionField, self).contribute_to_class(cls, name)
-
-    @staticmethod
-    def _wrap_save(original_save):
-        from concurrency.api import concurrency_check
-
-        def inner(self, force_insert=False, force_update=False, using=None, **kwargs):
-            if self._concurrencymeta.enabled:
-                concurrency_check(self, force_insert, force_update, using, **kwargs)
-
-            original_save(self, force_insert, force_update, using, **kwargs)
-            #reload version
-            c = self.__class__._base_manager.get(pk=self.pk, version__gt=self.version)
-            print 222, c.version, self.version
-            setattr(self, self._concurrencymeta._field.name, get_revision_of_object(c))
-
-        return update_wrapper(inner, original_save)
 
 try:
     from south.modelsinspector import add_introspection_rules
 
     rules = [
         (
-            (IntegerVersionField, AutoIncVersionField, TriggerVersionField),
+            (IntegerVersionField, AutoIncVersionField),
             [], {"verbose_name": ["verbose_name", {"default": None}],
                  "name": ["name", {"default": None}],
                  "help_text": ["help_text", {"default": ''}],
