language: python
sudo: false
python:
  - 2.7
  - 3.4
  - 3.5
  - 3.6


cache:
  directories:
    - $HOME/.cache/pip

services:
  - MySQL
  - PostgreSQL

env:
  - DJANGO=1.8 DB=pg
  - DJANGO=1.9 DB=pg
  - DJANGO=1.10 DB=pg
  - DJANGO=1.11 DB=pg

  - DJANGO=1.8 DB=mysql
  - DJANGO=1.9 DB=mysql
  - DJANGO=1.10 DB=mysql
  - DJANGO=1.11 DB=mysql

<<<<<<< HEAD
   - TOXENV=py36-d18-pg
   - TOXENV=py36-d18-sqlite
   - TOXENV=py36-d19-pg
   - TOXENV=py36-d19-sqlite
   - TOXENV=py36-d110-pg
   - TOXENV=py36-d110-sqlite
   - TOXENV=py36-d111-pg
   - TOXENV=py36-d111-sqlite

   - TOXENV=pypy-d18-pg
   - TOXENV=pypy-d18-sqlite
   - TOXENV=pypy-d19-pg
   - TOXENV=pypy-d19-sqlite
=======
>>>>>>> a40eee31

matrix:
  exclude:
    - python: 2.7
      env: DJANGO=2.0

    - python: 3.4
      env: DJANGO=2.0

    - python: 3.6
      env: DJANGO=1.8
    - python: 3.6
      env: DJANGO=1.9
    - python: 3.6
      env: DJANGO=1.10

install:
  - pip install tox "coverage<=4.0" python-coveralls>=2.5 coveralls>=0.5 codecov

script:
  - tox -e "py${TRAVIS_PYTHON_VERSION//.}-d${DJANGO//.}-${DB}" -- py.test tests -v -W ignore::DeprecationWarning --capture=no --cov=concurrency --cov-report=xml --cov-config=tests/.coveragerc

before_success:
  - coverage erase

after_success:
  - coverage combine
  - coveralls
  - codecov


notifications:
  webhooks:
    urls:
      - https://webhooks.gitter.im/e/bf3806c14c6efcff7da1
    on_success: always  # options: [always|never|change] default: always
    on_failure: always  # options: [always|never|change] default: always
    on_start: never     # options: [always|never|change] default: always<|MERGE_RESOLUTION|>--- conflicted
+++ resolved
@@ -26,22 +26,6 @@
   - DJANGO=1.10 DB=mysql
   - DJANGO=1.11 DB=mysql
 
-<<<<<<< HEAD
-   - TOXENV=py36-d18-pg
-   - TOXENV=py36-d18-sqlite
-   - TOXENV=py36-d19-pg
-   - TOXENV=py36-d19-sqlite
-   - TOXENV=py36-d110-pg
-   - TOXENV=py36-d110-sqlite
-   - TOXENV=py36-d111-pg
-   - TOXENV=py36-d111-sqlite
-
-   - TOXENV=pypy-d18-pg
-   - TOXENV=pypy-d18-sqlite
-   - TOXENV=pypy-d19-pg
-   - TOXENV=pypy-d19-sqlite
-=======
->>>>>>> a40eee31
 
 matrix:
   exclude:
